--- conflicted
+++ resolved
@@ -1,10 +1,6 @@
-<<<<<<< HEAD
-'use strict'
 /* @flow */
 
 // $FlowIssue base-react
-=======
->>>>>>> f79c942c
 import React, {Component} from '../base-react'
 
 import {error, pending} from '../constants/tracker'
