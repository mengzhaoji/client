--- conflicted
+++ resolved
@@ -85,14 +85,8 @@
       return
     }
 
-<<<<<<< HEAD
-    const trackerState = tracker.trackers[username] && tracker.trackers[username]
-    console.log('trackerState is', trackerState)
-    const uid = trackerState.type === 'tracker' ? trackerState.userInfo && trackerState.userInfo.uid : null
-=======
     const trackerState = tracker && tracker.trackers ? tracker.trackers[username] : null
     const uid = trackerState && trackerState.type === 'tracker' ? trackerState.userInfo && trackerState.userInfo.uid : null
->>>>>>> dd3e7e1d
     const goodTill = uid && tracker.cachedIdentifies[uid + '']
     if (goodTill && goodTill >= Date.now()) {
       console.log('Bailing on cached getProfile', username, uid)
