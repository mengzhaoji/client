--- conflicted
+++ resolved
@@ -1791,11 +1791,6 @@
   const outboxID = `attachmentUpload-${Math.ceil(Math.random() * 1e9)}`
   const username = yield select(usernameSelector)
 
-<<<<<<< HEAD
-=======
-  // If it's an Other type we should put the temp message now
-  // Otherwise we'll do it when we have the preview size info
-  // to avoid rerenders
   yield put({
     logTransformer: appendMessageActionTransformer,
     payload: {
@@ -1812,7 +1807,6 @@
     type: 'chat:appendMessages',
   })
 
->>>>>>> 71fc9380
   const clientHeader = yield call(_clientHeader, CommonMessageType.attachment, conversationIDKey)
   const attachment = {
     filename,
@@ -1904,9 +1898,11 @@
     // We already received a message for this attachment
     if (existingMessage) {
       yield put(({
-<<<<<<< HEAD
-        conversationIDKey,
-        outboxID,
+        type: 'chat:deleteTempMessage',
+        payload: {
+          conversationIDKey,
+          outboxID,
+        },
       }: Constants.DeleteTempMessage))
     } else {
       yield put(updateTempMessage(
@@ -1915,25 +1911,7 @@
         outboxID,
       ))
     }
-=======
-        type: 'chat:deleteTempMessage',
-        payload: {
-          conversationIDKey,
-          outboxID,
-        },
-      }: Constants.DeleteTempMessage))
-    } else {
-      yield put(({
-        type: 'chat:updateTempMessage',
-        payload: {
-          conversationIDKey,
-          outboxID,
-          message: {type: 'Attachment', messageState: 'sent', messageID, key: Constants.messageKey('messageID', messageID)},
-        },
-      }: Constants.UpdateTempMessage))
-    }
-
->>>>>>> 71fc9380
+
     yield put(({
       type: 'chat:markSeenMessage',
       payload: {
