// @flow
import HiddenString from '../util/hidden-string'
import {Buffer} from 'buffer'
import {Set, List, Map, Record} from 'immutable'
import {CommonMessageType} from './types/flow-types-chat'

import type {UserListItem} from '../common-adapters/usernames'
import type {NoErrorTypedAction} from './types/flux'
<<<<<<< HEAD
import type {ConversationID as RPCConversationID, MessageID as RPCMessageID, ChatActivity, ConversationInfoLocal, MessageBody} from './types/flow-types-chat'
import type {DeviceType} from './types/more'
=======
import type {ConversationID as RPCConversationID, MessageID as RPCMessageID, OutboxID as RPCOutboxID, ChatActivity, ConversationInfoLocal, MessageBody} from './types/flow-types-chat'
>>>>>>> 3f60f399

export type MessageType = 'Text'
export type FollowState = 'You' | 'Following' | 'Broken' | 'NotFollowing'
export const followStates: Array<FollowState> = ['You', 'Following', 'Broken', 'NotFollowing']

export type MessageState = 'pending' | 'failed' | 'sent'
export const messageStates: Array<MessageState> = ['pending', 'failed', 'sent']

export type AttachmentMessageState = MessageState | 'downloading' | 'uploading' | 'downloaded'

export type ConversationID = RPCConversationID
export type ConversationIDKey = string

export type OutboxID = RPCOutboxID
export type OutboxIDKey = string

export type ParticipantItem = UserListItem

export type MessageID = RPCMessageID

export type ClientMessage = TimestampMessage
export type ServerMessage = TextMessage | ErrorMessage | AttachmentMessage | UnhandledMessage

export type Message = ClientMessage | ServerMessage

export type TextMessage = {
  type: 'Text',
  message: HiddenString,
  author: string,
  deviceName: string,
  deviceType: DeviceType,
  timestamp: number,
  conversationIDKey: ConversationIDKey,
  messageID?: MessageID,
  followState: FollowState,
  messageState: MessageState,
  outboxID?: ?string,
  senderDeviceRevokedAt: ?number,
  key: any,
}

export type ErrorMessage = {
  type: 'Error',
  reason: string,
  timestamp: number,
  conversationIDKey: ConversationIDKey,
  messageID: MessageID,
  key: any,
}

export type UnhandledMessage = {
  type: 'Unhandled',
  timestamp: number,
  conversationIDKey: ConversationIDKey,
  messageID: MessageID,
  key: any,
}

export type AttachmentSize = {
  width: number,
  height: number,
}

export type AttachmentMessage = {
  type: 'Attachment',
  timestamp: number,
  conversationIDKey: ConversationIDKey,
  followState: FollowState,
  author: string,
  deviceName: string,
  deviceType: DeviceType,
  messageID: MessageID,
  filename: string,
  title: string,
  previewType: ?('Image' | 'Other'),
  previewPath: ?string,
  previewSize: ?AttachmentSize,
  downloadedPath: ?string,
<<<<<<< HEAD
  tempID?: number,
  progress?: number, /* between 0 - 1 */
  messageState: AttachmentMessageState,
=======
>>>>>>> 3f60f399
  senderDeviceRevokedAt: ?number,
  key: any,
}

export type TimestampMessage = {
  type: 'Timestamp',
  timestamp: number,
  key: any,
}

export type MaybeTimestamp = TimestampMessage | null

export const ConversationStateRecord = Record({
  messages: List(),
  seenMessages: Set(),
  moreToLoad: true,
  isRequesting: false,
  paginationNext: undefined,
  paginationPrevious: undefined,
  firstNewMessageID: undefined,
})

export type ConversationState = Record<{
  messages: List<Message>,
  seenMessages: Set<MessageID>,
  moreToLoad: boolean,
  isRequesting: boolean,
  paginationNext: ?Buffer,
  paginationPrevious: ?Buffer,
  firstNewMessageID: ?MessageID,
}>

export type ConversationBadgeStateRecord = Record<{
  convID: ConversationID,
  UnreadMessages: number,
}>

export const InboxStateRecord = Record({
  info: null,
  participants: List(),
  conversationIDKey: '',
  muted: false,
  time: '',
  snippet: '',
  unreadCount: 0,
  validated: false,
})

export type InboxState = Record<{
  info: ConversationInfoLocal,
  participants: List<ParticipantItem>,
  conversationIDKey: ConversationIDKey,
  muted: boolean,
  time: string,
  snippet: string,
  unreadCount: number,
  validated: boolean,
}>

export type MetaData = Record<{
  fullname: string,
}>

export const MetaDataRecord = Record({
  fullname: 'Unknown',
})

export const StateRecord = Record({
  inbox: List(),
  conversationStates: Map(),
  focused: false,
  metaData: Map(),
})

export type State = Record<{
  inbox: List<InboxState>,
  conversationStates: Map<ConversationIDKey, ConversationState>,
  focused: boolean,
  metaData: Map<string, MetaData>,
}>

export const maxAttachmentPreviewSize = 320

export const howLongBetweenTimestampsMs = 1000 * 60 * 15
export const maxMessagesToLoadAtATime = 50

export const nothingSelected = 'chat:noneSelected'

export const appendMessages = 'chat:appendMessages'
export const badgeAppForChat = 'chat:badgeAppForChat'
export const deleteMessage = 'chat:deleteMessage'
export const editMessage = 'chat:editMessage'
export const incomingMessage = 'chat:incomingMessage'
export const loadInbox = 'chat:loadInbox'
export const loadedInbox = 'chat:loadedInbox'
export const loadMoreMessages = 'chat:loadMoreMessages'
export const loadingMessages = 'chat:loadingMessages'
export const newChat = 'chat:newChat'
export const openFolder = 'chat:openFolder'
export const pendingMessageWasSent = 'chat:pendingMessageWasSent'
export const pendingMessageFailed = 'chat:pendingMessageFailed'
export const postMessage = 'chat:postMessage'
export const prependMessages = 'chat:prependMessages'
export const retryMessage = 'chat:retryMessage'
export const selectConversation = 'chat:selectConversation'
export const setupNewChatHandler = 'chat:setupNewChatHandler'
export const startConversation = 'chat:startConversation'
export const updateBadging = 'chat:updateBadging'
export const updateLatestMessage = 'chat:updateLatestMessage'
export const updateMetadata = 'chat:updateMetadata'
export const updatedMetadata = 'chat:updatedMetadata'
export const selectAttachment = 'chat:selectAttachment'
export const updateInbox = 'chat:updateInbox'
export const updateInboxComplete = 'chat:updateInboxComplete'

export type AppendMessages = NoErrorTypedAction<'chat:appendMessages', {conversationIDKey: ConversationIDKey, isSelected: boolean, messages: Array<ServerMessage>}>
export type BadgeAppForChat = NoErrorTypedAction<'chat:badgeAppForChat', Array<ConversationBadgeStateRecord>>
export type DeleteMessage = NoErrorTypedAction<'chat:deleteMessage', {message: Message}>
export type EditMessage = NoErrorTypedAction<'chat:editMessage', {message: Message}>
export type IncomingMessage = NoErrorTypedAction<'chat:incomingMessage', {activity: ChatActivity}>
export type LoadInbox = NoErrorTypedAction<'chat:loadInbox', void>
export type UpdateInboxComplete = NoErrorTypedAction<'chat:updateInboxComplete', void>
export type UpdateInbox = NoErrorTypedAction<'chat:updateInbox', {conversation: InboxState}>
export type LoadedInbox = NoErrorTypedAction<'chat:loadedInbox', {inbox: List<InboxState>}>
export type LoadMoreMessages = NoErrorTypedAction<'chat:loadMoreMessages', {conversationIDKey: ConversationIDKey, onlyIfUnloaded: boolean}>
export type LoadingMessages = NoErrorTypedAction<'chat:loadingMessages', {conversationIDKey: ConversationIDKey}>
export type NewChat = NoErrorTypedAction<'chat:newChat', {existingParticipants: Array<string>}>
export type OpenFolder = NoErrorTypedAction<'chat:openFolder', void>
export type PendingMessageWasSent = NoErrorTypedAction<'chat:pendingMessageWasSent', {newMessage: Message}>
export type PendingMessageFailed = NoErrorTypedAction<'chat:pendingMessageFailed', {newMessage: Message}>
export type PostMessage = NoErrorTypedAction<'chat:postMessage', {conversationIDKey: ConversationIDKey, text: HiddenString}>
export type PrependMessages = NoErrorTypedAction<'chat:prependMessages', {conversationIDKey: ConversationIDKey, messages: Array<ServerMessage>, moreToLoad: boolean, paginationNext: ?Buffer}>
export type RetryMessage = NoErrorTypedAction<'chat:retryMessage', {outboxIDKey: string}>
export type SelectConversation = NoErrorTypedAction<'chat:selectConversation', {conversationIDKey: ConversationIDKey, fromUser: boolean}>
export type SetupNewChatHandler = NoErrorTypedAction<'chat:setupNewChatHandler', void>
export type StartConversation = NoErrorTypedAction<'chat:startConversation', {users: Array<string>}>
export type UpdateBadging = NoErrorTypedAction<'chat:updateBadging', {conversationIDKey: ConversationIDKey}>
export type UpdateLatestMessage = NoErrorTypedAction<'chat:updateLatestMessage', {conversationIDKey: ConversationIDKey}>
export type UpdateMetadata = NoErrorTypedAction<'chat:updateMetadata', {users: Array<string>}>
export type UpdatedMetadata = NoErrorTypedAction<'chat:updatedMetadata', {[key: string]: MetaData}>
export type SelectAttachment = NoErrorTypedAction<'chat:selectAttachment', {conversationIDKey: ConversationIDKey, filename: string, title: string}>
export type UploadProgress = NoErrorTypedAction<'chat:uploadProgress', {
  bytesComplete: number,
  bytesTotal: number,
  conversationIDKey: ConversationIDKey,
}>
export type DownloadProgress = NoErrorTypedAction<'chat:downloadProgress', {
  bytesComplete: number,
  bytesTotal: number,
  conversationIDKey: ConversationIDKey,
  messageID: MessageID,
}>
export type LoadAttachment = NoErrorTypedAction<'chat:loadAttachment', {
  messageID: MessageID,
  conversationIDKey: ConversationIDKey,
  loadPreview: boolean,
  filename: string,
}>
export type AttachmentLoaded = NoErrorTypedAction<'chat:attachmentLoaded', {
  messageID: MessageID,
  conversationIDKey: ConversationIDKey,
  isPreview: boolean,
  path: string,
}>

export type Actions = AppendMessages
  | DeleteMessage
  | EditMessage
  | LoadInbox
  | LoadMoreMessages
  | LoadedInbox
  | NewChat
  | OpenFolder
  | PrependMessages
  | SelectConversation
  | StartConversation
  | UpdateBadging
  | UpdateInbox
  | UpdateInboxComplete
  | UpdateLatestMessage
  | UpdateMetadata
  | UpdatedMetadata

function conversationIDToKey (conversationID: ConversationID): ConversationIDKey {
  return conversationID.toString('hex')
}

function keyToConversationID (key: ConversationIDKey): ConversationID {
  return Buffer.from(key, 'hex')
}

function outboxIDToKey (outboxID: OutboxID) {
  return outboxID.toString('hex')
}

function keyToOutboxID (key: OutboxIDKey): OutboxID {
  return Buffer.from(key, 'hex')
}

function makeSnippet (messageBody: ?MessageBody): ?string {
  if (!messageBody) {
    return null
  }
  switch (messageBody.messageType) {
    case CommonMessageType.text:
      return textSnippet(messageBody.text && messageBody.text.body, 100)
    case CommonMessageType.attachment:
      return 'Attachment'
    default:
      return null
  }
}

// This is emoji aware hence all the weird ... stuff. See https://mathiasbynens.be/notes/javascript-unicode#iterating-over-symbols
function textSnippet (message: ?string = '', max: number) {
  // $FlowIssue flow doesn't understand spread + strings
  return [...(message.substring(0, max * 4).replace(/\s+/g, ' '))].slice(0, max).join('')
}

// Filters out myself from most of our views of the list, unless the list is just me
function participantFilter (participants: List<ParticipantItem>): List<ParticipantItem> {
  const withoutYou = participants.filter(p => !p.you)
  if (withoutYou.count() === 0) {
    return participants
  }
  return withoutYou
}

function serverMessageToMessageBody (message: ServerMessage): ?MessageBody {
  switch (message.type) {
    case 'Text':
      return {
        messageType: CommonMessageType.text,
        text: {
          body: message.message.stringValue(),
        },
      }
    default:
      null
  }
}

export {
  conversationIDToKey,
  keyToConversationID,
  keyToOutboxID,
  makeSnippet,
  outboxIDToKey,
  participantFilter,
  serverMessageToMessageBody,
}<|MERGE_RESOLUTION|>--- conflicted
+++ resolved
@@ -6,12 +6,8 @@
 
 import type {UserListItem} from '../common-adapters/usernames'
 import type {NoErrorTypedAction} from './types/flux'
-<<<<<<< HEAD
-import type {ConversationID as RPCConversationID, MessageID as RPCMessageID, ChatActivity, ConversationInfoLocal, MessageBody} from './types/flow-types-chat'
+import type {ChatActivity, ConversationInfoLocal, MessageBody, MessageID as RPCMessageID, OutboxID as RPCOutboxID, ConversationID as RPCConversationID} from './types/flow-types-chat'
 import type {DeviceType} from './types/more'
-=======
-import type {ConversationID as RPCConversationID, MessageID as RPCMessageID, OutboxID as RPCOutboxID, ChatActivity, ConversationInfoLocal, MessageBody} from './types/flow-types-chat'
->>>>>>> 3f60f399
 
 export type MessageType = 'Text'
 export type FollowState = 'You' | 'Following' | 'Broken' | 'NotFollowing'
@@ -90,12 +86,9 @@
   previewPath: ?string,
   previewSize: ?AttachmentSize,
   downloadedPath: ?string,
-<<<<<<< HEAD
   tempID?: number,
   progress?: number, /* between 0 - 1 */
   messageState: AttachmentMessageState,
-=======
->>>>>>> 3f60f399
   senderDeviceRevokedAt: ?number,
   key: any,
 }
