--- conflicted
+++ resolved
@@ -193,19 +193,12 @@
     }
     case 'chat:deleteTempMessage': {
       const {conversationIDKey, outboxID} = action.payload
-<<<<<<< HEAD
-      return state.update('conversationStates', conversationStates => updateConversation(
-        conversationStates,
-        conversationIDKey,
-        conv => conv.update('messages', messages => messages.filter(m => m.outboxID === outboxID))
-=======
       // $FlowIssue
       return state.update('conversationStates', conversationStates => updateConversation(
         conversationStates,
         conversationIDKey,
         // $FlowIssue
         conv => conv.update('messages', messages => messages.filter(m => m.outboxID !== outboxID))
->>>>>>> 71fc9380
       ))
     }
     case 'chat:updateTempMessage': {
